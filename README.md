# Tech Trends Agent 🚀

**A robust, scalable AI-powered web service combining FastAPI, Pydantic-AI, and MCP servers**

[![Python 3.10+](https://img.shields.io/badge/python-3.10+-blue.svg)](https://www.python.org/downloads/)
[![FastAPI](https://img.shields.io/badge/FastAPI-0.104+-green.svg)](https://fastapi.tiangolo.com/)
[![Pydantic-AI](https://img.shields.io/badge/Pydantic--AI-latest-orange.svg)](https://ai.pydantic.dev/)
[![Docker](https://img.shields.io/badge/Docker-ready-blue.svg)](https://www.docker.com/)

This project demonstrates how to build a production-ready AI-powered web service by combining three cutting-edge, open-source technologies:

1. **FastAPI** for high-performance asynchronous APIs
2. **Pydantic-AI** for type-safe, schema-driven agent construction
3. **Model Context Protocol (MCP)** servers as plug-and-play tools

![Tech Trend Tracker UI](static/ui-screenshot.png)

A quick glance at the UI: type a question, choose sources (Hacker News and/or Web Search), then get ranked trend cards with scores, links, and an AI-written summary—so you can quickly see what's trending about any topic or technology.

## 🎯 What You'll Learn

- Advanced data modeling patterns with Pydantic
- Multi-agent AI systems with A2A communication
- MCP server integration for extensible AI tools
- Production-ready FastAPI deployment patterns with routers
- Docker containerization for AI services
- Type-safe AI agent development with a factory pattern
- Configuration for local LLMs like Ollama, LMStudio, and vLLM

## 🏗️ Architecture

The application is architected for clarity, scalability, and separation of concerns.

```mermaid
flowchart TD
    subgraph UI["🌐 Web UI + API Docs"]
        U["👤 User"] -->|HTTP| R["🚀 FastAPI Routers<br/>(app/routers)"]
    end

    subgraph CORE["🎯 Core Application"]
        R --> D["⚙️ Dependencies<br/>(app/dependencies)"]
        D --> AM["AgentManager"]
        AM --> AF["AgentFactory"]
        AF --> EA["🤖 EntryAgent Service"]
        AF --> SA["🤖 SpecialistAgent Service"]
    end

    subgraph A2A_LAYER [📡 Agent-to-Agent]
        EA <--> A2A["A2A Protocol"]
        SA <--> A2A
    end

    subgraph TOOLS["🔌 Tooling (via MCP)"]
        EA --> BS["🔍 Brave Search MCP"]
        EA --> HN["📰 Hacker News MCP"]
        SA --> GH["🐙 GitHub MCP (opt.)"]
    end

    classDef agent fill:#ffffff,color:#111827,stroke:#60a5fa,stroke-width:2px,rx:10,ry:10
    classDef svc fill:#f8fafc,color:#111827,stroke:#0288d1,stroke-width:2px,rx:10,ry:10
    classDef toolActive fill:#ffffff,color:#111827,stroke:#16a34a,stroke-width:2px,rx:10,ry:10

    class EA,SA agent
    class R,D,AM,AF,A2A svc
    class BS,HN,GH toolActive
```

## 🚀 Quick Start (Docker - Recommended)

### Prerequisites

- Docker and Docker Compose
- LLM API Key (e.g., from OpenAI) or a local LLM server (Ollama, etc.)
- GitHub token (optional, for enhanced GitHub features)

### 1. Clone and Setup

```bash
git clone <your-repo-url>
cd Tech_Trends_Agent
```

### 2. Configure Environment

```bash
# Copy environment template
cp env.example .env

# Edit .env with your API keys and configuration
vi .env  # or your preferred editor
```

### 3. Configuring the LLM Provider

This application supports multiple LLM backends. You can configure the provider and model using the following environment variables in your `.env` file:

- `LLM_PROVIDER`: The provider to use. Supported values are:
    - `openai` (default)
    - `ollama`
    - `lmstudio`
    - `vllm`
- `LLM_MODEL_NAME`: The name of the model to use (e.g., `gpt-4o`, `llama3`, `mistral`).
- `LLM_API_BASE_URL`: The base URL of the LLM provider's API. This is required for local models.
    - For **Ollama**: `http://localhost:11434/v1`
    - For **LMStudio**: `http://localhost:1234/v1`
    - For **vLLM**: The URL of your vLLM server's OpenAI-compatible endpoint.
- `LLM_API_KEY`: The API key for the provider. For local models that do not require an API key, this can be left empty.

**Example for Ollama:**
```env
LLM_PROVIDER=ollama
LLM_MODEL_NAME=llama3
LLM_API_BASE_URL=http://localhost:11434/v1
LLM_API_KEY=
```

<<<<<<< HEAD
### 4. Start the App
=======
### 3. Configuring the LLM Provider

This application supports multiple LLM backends. You can configure the provider and model using the following environment variables in your `.env` file:

- `LLM_PROVIDER`: The provider to use. Supported values are:
    - `openai` (default)
    - `ollama`
    - `lmstudio`
    - `vllm`
- `LLM_MODEL_NAME`: The name of the model to use (e.g., `gpt-4o`, `llama3`, `mistral`).
- `LLM_API_BASE_URL`: The base URL of the LLM provider's API. This is required for local models.
    - For **Ollama**: `http://localhost:11434/v1`
    - For **LMStudio**: `http://localhost:1234/v1`
    - For **vLLM**: The URL of your vLLM server's OpenAI-compatible endpoint.
- `LLM_API_KEY`: The API key for the provider. For local models that do not require an API key, this can be left empty.

**Example for Ollama:**
```env
LLM_PROVIDER=ollama
LLM_MODEL_NAME=llama3
LLM_API_BASE_URL=http://localhost:11434/v1
LLM_API_KEY=
```

### 3. Start the App
>>>>>>> d2ed3086

```bash
# Start with Docker (recommended)
./docker-start.sh

# Or manually with docker-compose
docker-compose up --build -d
```

### 5. Access the Application

- **Web UI**: http://localhost:8000/ui
- **Interactive API Documentation**: http://localhost:8000/docs
- **ReDoc Documentation**: http://localhost:8000/redoc
- **Health Check**: http://localhost:8000/health

### 6. Stop the App

```bash
# Stop the application
./docker-stop.sh
```

## 📁 Project Structure

```
HN_Github_Agents/
├── app/
│   ├── agents/                 # AI agent service classes
│   │   ├── factory.py
│   │   ├── entry_agent.py
│   │   └── specialist_agent.py
│   ├── routers/                # FastAPI routers
│   │   ├── analysis.py
│   │   ├── chat.py
│   │   └── system.py
│   ├── models/                 # Pydantic data models
│   │   ├── requests.py
│   │   ├── responses.py
│   │   └── schemas.py
│   ├── services/               # Business logic services
│   │   ├── a2a_service.py
│   │   └── agent_manager.py
│   ├── utils/                  # Utilities and configuration
│   │   ├── config.py
│   │   └── logging.py
│   ├── dependencies.py         # Shared dependencies
│   └── main.py                 # FastAPI application entrypoint
├── data/                       # Sample data
├── static/                     # Web interface files
├── tests/                      # Test suite
├── docker-compose.yml
├── Dockerfile
└── pyproject.toml
```

## 🎨 Advanced Features

### Extending Agent Capabilities

The new architecture uses an **AgentFactory** and **composition** instead of inheritance. To add a new agent service:

1.  **Create a new service class** in `app/agents/`. It does not need to inherit from any base class.
    ```python
    # app/agents/new_agent_service.py
    from pydantic_ai import Agent

    class NewAgentService:
        def __init__(self, agent: Agent):
            self.agent = agent

        async def process(self, input_data: str) -> str:
            return await self.agent.run(f"Process this: {input_data}")
    ```

2.  **Update the `AgentManager`** (`app/services/agent_manager.py`) to create and use your new service.
    ```python
    # In AgentManager.__init__
    self.new_agent_service: NewAgentService | None = None

    # In AgentManager.initialize
    new_agent_prompt = "You are a new agent."
    new_pydantic_agent = agent_factory.create_agent(new_agent_prompt)
    self.new_agent_service = NewAgentService(new_pydantic_agent)
    ```

3.  **Add a new router** in `app/routers/` to expose your service via an API endpoint.

This approach keeps agent creation and configuration centralized in the `AgentFactory` and makes services modular and easy to test.

## 🤝 Contributing

1. Fork the repository
2. Create a feature branch
3. Make your changes
4. Add tests for new functionality
5. Ensure all tests pass (`pytest`)
6. Submit a pull request<|MERGE_RESOLUTION|>--- conflicted
+++ resolved
@@ -114,9 +114,7 @@
 LLM_API_KEY=
 ```
 
-<<<<<<< HEAD
-### 4. Start the App
-=======
+
 ### 3. Configuring the LLM Provider
 
 This application supports multiple LLM backends. You can configure the provider and model using the following environment variables in your `.env` file:
@@ -140,10 +138,7 @@
 LLM_API_BASE_URL=http://localhost:11434/v1
 LLM_API_KEY=
 ```
-
-### 3. Start the App
->>>>>>> d2ed3086
-
+### 4. Start the App
 ```bash
 # Start with Docker (recommended)
 ./docker-start.sh
